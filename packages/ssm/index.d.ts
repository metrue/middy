import { SSM } from 'aws-sdk'
import middy from '@middy/core'

interface ISSMOptions {
  onChange?: () => void;
  cache?: boolean;
  cacheExpiryInMillis?: number;
  paths?: { [key: string]: string; };
  names?: { [key: string]: string; };
  awsSdkOptions?: Partial<SSM.Types.ClientConfiguration>;
<<<<<<< HEAD
  throwOnFailedCall?: boolean;
=======
  awsSdkInstance?: SSM;
>>>>>>> 2e7de8db
  setToContext?: boolean;
  paramsLoaded?: Boolean;
  getParamNameFromPath?: (path: string, name: string, prefix: string) => string;
}

declare const ssm : middy.Middleware<ISSMOptions, any, any>

export default ssm<|MERGE_RESOLUTION|>--- conflicted
+++ resolved
@@ -8,11 +8,8 @@
   paths?: { [key: string]: string; };
   names?: { [key: string]: string; };
   awsSdkOptions?: Partial<SSM.Types.ClientConfiguration>;
-<<<<<<< HEAD
   throwOnFailedCall?: boolean;
-=======
   awsSdkInstance?: SSM;
->>>>>>> 2e7de8db
   setToContext?: boolean;
   paramsLoaded?: Boolean;
   getParamNameFromPath?: (path: string, name: string, prefix: string) => string;
